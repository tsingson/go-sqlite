--- conflicted
+++ resolved
@@ -4,15 +4,7 @@
 
 require (
 	golang.org/x/sys v0.0.0-20211007075335-d3039528d8ac
-<<<<<<< HEAD
-	modernc.org/libc v1.11.90
-	modernc.org/mathutil v1.4.1
-	modernc.org/sqlite v1.14.2
-=======
-	modernc.org/ccgo/v3 v3.12.95
 	modernc.org/libc v1.11.104
 	modernc.org/mathutil v1.4.1
-	modernc.org/tcl v1.9.2
-	modernc.org/z v1.2.20
->>>>>>> f3f04414
+	modernc.org/sqlite v1.14.3
 )